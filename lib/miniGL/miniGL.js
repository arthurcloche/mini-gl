/**
 * miniGL.js - A node-based WebGL2 rendering pipeline
 * Clean API with FPS-limited rendering and flexible shader composition
 *
 * Usage:
 *   const gl = new miniGL({ fps: 60 });
 *   const shaderNode = gl.shader(fragmentShader, uniforms);
 *   gl.output(shaderNode);
 *   gl.render((time) => {
 *     shaderNode.updateUniform("uTime", time * 0.001);
 *   });
 *
 * Made w/ love for Shopify, 2025
 **/

export class Node {
  constructor(gl, options = {}) {
    this.gl = gl;
    this.id = `node_${Date.now()}_${Math.floor(Math.random() * 1000)}`;
    this.name = options.name || this.id;
    this.inputs = new Map();
    this.outputs = new Set();
    this.isProcessing = false;
    this.lastUpdateTime = 0;
    this.width = options.width || gl.canvas.width;
    this.height = options.height || gl.canvas.height;
    this._lastFrame = -1; // For per-frame visited flag
  }

  connect(inputName, sourceNode, outputName = "default") {
    if (!sourceNode)
      throw new Error(
        `Cannot connect null source to ${this.name}.${inputName}`
      );
    this.inputs.set(inputName, { node: sourceNode, output: outputName });
    sourceNode.outputs.add(this);
    if (this.minigl) this.minigl._graphDirty = true;
    return this;
  }

  disconnect(inputName) {
    const connection = this.inputs.get(inputName);
    if (connection) {
      connection.node.outputs.delete(this);
      this.inputs.delete(inputName);
      if (this.minigl) this.minigl._graphDirty = true;
    }
    return this;
  }

  output(outputName = "default") {
    return null; // Override in subclasses
  }

  update(time, frameId) {
    if (this._lastFrame === frameId) return this._lastOutput;
    this._lastFrame = frameId;
    for (const [inputName, connection] of this.inputs) {
      connection.node.update(time, frameId);
    }
    this.process(time);
    this.lastUpdateTime = time;
    this._lastOutput = this.output(); // Cache output after processing
    return this._lastOutput;
  }

  process(time) {
    // Override in subclasses
  }

  size() {
    return [this.width, this.height];
  }
}

/**
 * TextureNode - Base class for all texture-producing nodes
 */
export class TextureNode extends Node {
  constructor(gl, options = {}) {
    super(gl, options);
    this.texture = null;
    this.textureOptions = {
      filter: options.filter || "LINEAR",
      wrap: options.wrap || "CLAMP_TO_EDGE",
      mipmap: options.mipmap !== false,
      mipmapFilter: options.mipmapFilter || "linear-linear",
      format: options.format || "FLOAT",
    };
    this.floatSupported = options.floatSupported || false;
  }

  output(outputName = "default") {
    if (!this.texture && !this.isProcessing) {
      this.isProcessing = true;
      this.process(this.lastUpdateTime);
      this.isProcessing = false;
    }
    // If still not ready, return transparent black
    if (!this.texture) {
      return { texture: this.minigl?.TransparentPixel, width: 1, height: 1 };
    }
    return { texture: this.texture, width: this.width, height: this.height };
  }

  resize(width, height) {
    if (this.width !== width || this.height !== height) {
      this.width = width;
      this.height = height;
    }
    return this;
  }

  dispose() {
    if (this.texture) {
      this.gl.deleteTexture(this.texture);
      this.texture = null;
    }
  }

  async bake() {
    // Render this node to a new 2D texture, return a new TextureNode with the result
    const gl = this.gl;
    const minigl = this.minigl;
    const width = this.width;
    const height = this.height;
    // Create framebuffer and texture
    const tex = gl.createTexture();
    gl.bindTexture(gl.TEXTURE_2D, tex);
    gl.texImage2D(
      gl.TEXTURE_2D,
      0,
      gl.RGBA,
      width,
      height,
      0,
      gl.RGBA,
      gl.UNSIGNED_BYTE,
      null
    );
    gl.texParameteri(gl.TEXTURE_2D, gl.TEXTURE_MIN_FILTER, gl.LINEAR);
    gl.texParameteri(gl.TEXTURE_2D, gl.TEXTURE_MAG_FILTER, gl.LINEAR);
    const fb = gl.createFramebuffer();
    gl.bindFramebuffer(gl.FRAMEBUFFER, fb);
    gl.framebufferTexture2D(
      gl.FRAMEBUFFER,
      gl.COLOR_ATTACHMENT0,
      gl.TEXTURE_2D,
      tex,
      0
    );
    // Render this node to the framebuffer
    const prevFB = gl.getParameter(gl.FRAMEBUFFER_BINDING);
    gl.viewport(0, 0, width, height);
    // Use a simple pass-through shader
    if (!minigl._bakeProgram) {
      const frag = `#version 300 es\nprecision highp float;\nuniform sampler2D src;\nin vec2 glCoord;\nout vec4 fragColor;\nvoid main() { fragColor = texture(src, glCoord); }`;
      minigl._bakeProgram = minigl.createProgram(minigl.VERTEX_SHADER, frag);
    }
    gl.useProgram(minigl._bakeProgram);
    gl.bindVertexArray(minigl.vao);
    gl.activeTexture(gl.TEXTURE0);
    gl.bindTexture(gl.TEXTURE_2D, this.output().texture);
    gl.uniform1i(gl.getUniformLocation(minigl._bakeProgram, "src"), 0);
    gl.drawArrays(gl.TRIANGLES, 0, 3);
    gl.bindVertexArray(null);
    gl.bindFramebuffer(gl.FRAMEBUFFER, prevFB);
    // Return a new TextureNode with the baked texture
    const baked = new TextureNode(gl, { width, height });
    baked.texture = tex;
    baked.minigl = minigl;
    return baked;
  }
}

/**
 * CanvasTextureNode - Creates a texture from Canvas 2D drawing commands
 */
export class CanvasTextureNode extends TextureNode {
  constructor(gl, options = {}) {
    super(gl, {
      name: options.name || "CanvasTexture",
      ...options,
    });

    this.drawCallback = options.drawCallback;
    this.updateCallback = options.update;
    this.dirty = true;

    // Create canvas and context
    this.canvas = document.createElement("canvas");
    this.canvas.width = this.width;
    this.canvas.height = this.height;
    this.context = this.canvas.getContext("2d");
  }

  process(time) {
    if (!this.dirty) return;
    this.dirty = false;
    const gl = this.gl;
    const minigl = this.minigl;

    // Clear and set up the canvas
    this.context.clearRect(0, 0, this.width, this.height);
    this.context.save();
    this.context.translate(this.width / 2, this.height / 2);
    this.context.scale(1, -1); // Flip Y for WebGL convention
    this.context.translate(-this.width / 2, -this.height / 2);

    // Call the drawing function
    if (this.drawCallback) {
      this.drawCallback(this.context, this.width, this.height);
    }

    this.context.restore();

    // Create or update the texture
    if (!this.texture) {
      this.texture = gl.createTexture();
    }

    gl.bindTexture(gl.TEXTURE_2D, this.texture);
    minigl._applyTextureParams(this.texture, this.textureOptions);
    gl.texImage2D(
      gl.TEXTURE_2D,
      0,
      gl.RGBA,
      gl.RGBA,
      gl.UNSIGNED_BYTE,
      this.canvas
    );

    if (this.textureOptions.mipmap !== false) {
      gl.generateMipmap(gl.TEXTURE_2D);
    }
  }

  // Update method to be called from the animation loop
  update(drawCallback) {
    if (!drawCallback) {
      return this;
    }
    this.drawCallback = drawCallback;
    this.dirty = true;
    this.process(this.minigl.clock);
    return this;
  }

  resize(width, height) {
    if (this.width !== width || this.height !== height) {
      this.width = width;
      this.height = height;

      // Resize the internal canvas
      this.canvas.width = width;
      this.canvas.height = height;

      // Mark as dirty to trigger redraw
      this.dirty = true;
    }
    return this;
  }
}

/**
 * ImageTextureNode - Creates a texture from an image URL
 */
class ImageTextureNode extends TextureNode {
  constructor(gl, options = {}) {
    super(gl, {
      name: options.name || "ImageTexture",
      ...options,
    });

    this.url = options.url;
    this.fitting = options.fitting || "fill"; // 'none', 'fit', 'cover' || 'fill'
    this.image = null;
    this.isLoading = false;
    this.isLoaded = false;
    this.dirty = true;

    // Start loading the image
    if (this.url) {
      this.load(this.url);
    }
  }

  load(url) {
    if (this.isLoading) return;

    this.isLoading = true;
    this.isLoaded = false;
    this.url = url;

    const image = new Image();

    image.onload = () => {
      this.image = image;
      this.width = this.width || image.width;
      this.height = this.height || image.height;
      this.isLoaded = true;
      this.isLoading = false;
      this.dirty = true;
    };

    image.onerror = () => {
      console.error(`Failed to load image: ${url}`);
      this.isLoading = false;
    };

    image.crossOrigin = "anonymous";
    image.src = url;
  }

  process(time) {
    if (!this.dirty || !this.isLoaded || !this.image) return;
    this.dirty = false;
    const gl = this.gl;
    const minigl = this.minigl;

    // Set pixel store parameter to flip Y for correct orientation
    gl.pixelStorei(gl.UNPACK_FLIP_Y_WEBGL, true);

    // Always use canvas for fitting calculations
    const canvas = minigl._sharedCanvas;
    const ctx = minigl._sharedCtx;

    canvas.width = this.width;
    canvas.height = this.height;
    ctx.clearRect(0, 0, this.width, this.height);

    // Calculate drawing parameters based on fitting mode
    let drawX = 0,
      drawY = 0,
      drawWidth = this.width,
      drawHeight = this.height;

    if (this.fitting === "fit") {
      // Scale to fit inside while maintaining aspect ratio (contain)
      const scale = Math.min(
        this.width / this.image.width,
        this.height / this.image.height
      );
      drawWidth = this.image.width * scale;
      drawHeight = this.image.height * scale;
      drawX = (this.width - drawWidth) / 2;
      drawY = (this.height - drawHeight) / 2;
    } else if (this.fitting === "cover" || this.fitting === "fill") {
      // Scale to cover entire area while maintaining aspect ratio
      const scale = Math.max(
        this.width / this.image.width,
        this.height / this.image.height
      );
      drawWidth = this.image.width * scale;
      drawHeight = this.image.height * scale;
      drawX = (this.width - drawWidth) / 2;
      drawY = (this.height - drawHeight) / 2;
    }

    ctx.drawImage(this.image, drawX, drawY, drawWidth, drawHeight);

    // Create or update the texture
    if (!this.texture) {
      this.texture = gl.createTexture();
    }

    gl.bindTexture(gl.TEXTURE_2D, this.texture);
    minigl._applyTextureParams(this.texture, this.textureOptions);

    gl.texImage2D(gl.TEXTURE_2D, 0, gl.RGBA, gl.RGBA, gl.UNSIGNED_BYTE, canvas);

    if (this.textureOptions.mipmap !== false) {
      gl.generateMipmap(gl.TEXTURE_2D);
    }
  }
}

/**
 * ShaderNode - Executes a fragment shader and produces a texture
 */
export class ShaderNode extends TextureNode {
  constructor(gl, options = {}) {
    super(gl, options);
    if (!options.fragmentShader) throw new Error("Fragment shader required");
    this.fragmentShader = options.fragmentShader;
    this.uniforms = options.uniforms || {};
    this.framebuffer = null;
    this.program = null;

    this.createRenderTarget();
  }

  createRenderTarget() {
    const gl = this.gl;
    const useFloat = this.textureOptions.format === "FLOAT";
    const wrap =
      this.textureOptions.wrap === "REPEAT" ? gl.REPEAT : gl.CLAMP_TO_EDGE;

    let internalFormat, type;
    if (useFloat && this.floatSupported) {
      internalFormat = gl.RGBA32F;
      type = gl.FLOAT;
    } else {
      internalFormat = gl.RGBA8;
      type = gl.UNSIGNED_BYTE;
    }

    if (!this.texture) this.texture = gl.createTexture();
    gl.bindTexture(gl.TEXTURE_2D, this.texture);

    const filter =
      this.textureOptions.filter === "NEAREST" ? gl.NEAREST : gl.LINEAR;
    gl.texParameteri(gl.TEXTURE_2D, gl.TEXTURE_MIN_FILTER, filter);
    gl.texParameteri(gl.TEXTURE_2D, gl.TEXTURE_MAG_FILTER, filter);
    gl.texParameteri(gl.TEXTURE_2D, gl.TEXTURE_WRAP_S, wrap);
    gl.texParameteri(gl.TEXTURE_2D, gl.TEXTURE_WRAP_T, wrap);

    gl.texImage2D(
      gl.TEXTURE_2D,
      0,
      internalFormat,
      this.width,
      this.height,
      0,
      gl.RGBA,
      type,
      null
    );

    if (!this.framebuffer) this.framebuffer = gl.createFramebuffer();
    gl.bindFramebuffer(gl.FRAMEBUFFER, this.framebuffer);
    gl.framebufferTexture2D(
      gl.FRAMEBUFFER,
      gl.COLOR_ATTACHMENT0,
      gl.TEXTURE_2D,
      this.texture,
      0
    );

    const status = gl.checkFramebufferStatus(gl.FRAMEBUFFER);
    if (status !== gl.FRAMEBUFFER_COMPLETE) {
      if (useFloat) {
        gl.deleteTexture(this.texture);
        gl.deleteFramebuffer(this.framebuffer);
        this.texture = null;
        this.framebuffer = null;
        this.textureOptions.format = null;
        this.createRenderTarget();
        return;
      }
      throw new Error(`Framebuffer not complete: ${status}`);
    }

    gl.bindTexture(gl.TEXTURE_2D, null);
    gl.bindFramebuffer(gl.FRAMEBUFFER, null);

    this.isFloat = useFloat && this.floatSupported;
  }

  ensureProgram() {
    if (this.program) return;
    if (!this.minigl) return;
    this.program = this.minigl.createProgram(
      this.minigl.VERTEX_SHADER,
      this.fragmentShader
    );
  }

  process(time) {
    const gl = this.gl;
    this.ensureProgram();
    if (!this.program || !this.minigl) return;

    const defaultUniforms = this.minigl.getGlobalUniforms(
      this.width,
      this.height,
      time
    );

    const inputTextures = {};
    for (const [inputName, connection] of this.inputs) {
      const output = connection.node.output(connection.output);
      if (output?.texture) {
        inputTextures[inputName] = output;
        // Add size uniform for each input texture
        const size = connection.node.size();
        inputTextures[`${inputName}Size`] = { x: size[0], y: size[1] };
      }
    }

    gl.bindFramebuffer(gl.FRAMEBUFFER, this.framebuffer);
    gl.viewport(0, 0, this.width, this.height);
    gl.clear(gl.COLOR_BUFFER_BIT);

    gl.useProgram(this.program);
    gl.bindVertexArray(this.minigl.vao);

    this.minigl.setUniforms(this.program, {
      ...defaultUniforms,
      ...this.uniforms,
      ...inputTextures,
    });

    gl.drawArrays(gl.TRIANGLES, 0, 3);
    gl.bindVertexArray(null);
    gl.bindFramebuffer(gl.FRAMEBUFFER, null);
  }

  resize(width, height) {
    if (this.width !== width || this.height !== height) {
      this.width = width;
      this.height = height;
      this.createRenderTarget();
    }
    return this;
  }

  dispose() {
    const gl = this.gl;
    if (this.texture) gl.deleteTexture(this.texture);
    if (this.framebuffer) gl.deleteFramebuffer(this.framebuffer);
    if (this.program) gl.deleteProgram(this.program);
    this.texture = this.framebuffer = this.program = null;
  }

  updateUniform(key, value) {
    this.uniforms[key] = value;
    return this;
  }
}

/**
 * FeedbackNode - Creates a ping-pong feedback texture for iterative effects
 */
class FeedbackNode extends ShaderNode {
  constructor(gl, options = {}) {
    super(gl, options);

    this.textureB = null;
    this.framebufferB = null;
    this.currentIndex = 0;
    this.createSecondTarget();
    this.initialized = false;
  }

  createSecondTarget() {
    const gl = this.gl;
    const useFloat = this.isFloat;
    const wrap =
      this.textureOptions.wrap === "REPEAT" ? gl.REPEAT : gl.CLAMP_TO_EDGE;
    const internalFormat = useFloat ? gl.RGBA32F : gl.RGBA8;
    const type = useFloat ? gl.FLOAT : gl.UNSIGNED_BYTE;
    if (!this.textureB) this.textureB = gl.createTexture();
    gl.bindTexture(gl.TEXTURE_2D, this.textureB);

    const filter =
      this.textureOptions.filter === "NEAREST" ? gl.NEAREST : gl.LINEAR;
    gl.texParameteri(gl.TEXTURE_2D, gl.TEXTURE_MIN_FILTER, filter);
    gl.texParameteri(gl.TEXTURE_2D, gl.TEXTURE_MAG_FILTER, filter);
    gl.texParameteri(gl.TEXTURE_2D, gl.TEXTURE_WRAP_S, wrap);
    gl.texParameteri(gl.TEXTURE_2D, gl.TEXTURE_WRAP_T, wrap);

    gl.texImage2D(
      gl.TEXTURE_2D,
      0,
      internalFormat,
      this.width,
      this.height,
      0,
      gl.RGBA,
      type,
      null
    );

    if (!this.framebufferB) this.framebufferB = gl.createFramebuffer();
    gl.bindFramebuffer(gl.FRAMEBUFFER, this.framebufferB);
    gl.framebufferTexture2D(
      gl.FRAMEBUFFER,
      gl.COLOR_ATTACHMENT0,
      gl.TEXTURE_2D,
      this.textureB,
      0
    );

    gl.bindTexture(gl.TEXTURE_2D, null);
    gl.bindFramebuffer(gl.FRAMEBUFFER, null);
  }

  process(time) {
    const gl = this.gl;
    this.ensureProgram();
    if (!this.program || !this.minigl) return;

    // Swap targets
    this.currentIndex = 1 - this.currentIndex;

    // Determine current and previous textures/framebuffers
    const current =
      this.currentIndex === 0
        ? { texture: this.texture, framebuffer: this.framebuffer }
        : { texture: this.textureB, framebuffer: this.framebufferB };

    const previous =
      this.currentIndex === 1
        ? { texture: this.texture, framebuffer: this.framebuffer }
        : { texture: this.textureB, framebuffer: this.framebufferB };

    const defaultUniforms = this.minigl.getGlobalUniforms(
      this.width,
      this.height,
      time
    );

    // Add previous texture to uniforms
    defaultUniforms.glPrevious = { texture: previous.texture };

    const inputTextures = {};
    for (const [inputName, connection] of this.inputs) {
      const output = connection.node.output(connection.output);
      if (output?.texture) inputTextures[inputName] = output;
    }

    gl.bindFramebuffer(gl.FRAMEBUFFER, current.framebuffer);
    gl.viewport(0, 0, this.width, this.height);
    gl.clear(gl.COLOR_BUFFER_BIT);

    gl.useProgram(this.program);
    gl.bindVertexArray(this.minigl.vao);

    this.minigl.setUniforms(this.program, {
      ...defaultUniforms,
      ...this.uniforms,
      ...inputTextures,
    });

    gl.drawArrays(gl.TRIANGLES, 0, 3);
    gl.bindVertexArray(null);
    gl.bindFramebuffer(gl.FRAMEBUFFER, null);

    this.initialized = true;
  }

  output(outputName = "default") {
    const currentTexture =
      this.currentIndex === 0 ? this.texture : this.textureB;
    return { texture: currentTexture, width: this.width, height: this.height };
  }

  resize(width, height) {
    if (this.width !== width || this.height !== height) {
      this.width = width;
      this.height = height;
      this.createRenderTarget();
      this.createSecondTarget();
      this.initialized = false;
    }
    return this;
  }

  dispose() {
    super.dispose();
    const gl = this.gl;
    if (this.textureB) {
      gl.deleteTexture(this.textureB);
      this.textureB = null;
    }
    if (this.framebufferB) {
      gl.deleteFramebuffer(this.framebufferB);
      this.framebufferB = null;
    }
  }

  updateUniform(key, value) {
    this.uniforms[key] = value;
    return this;
  }
}

// --- MRTNode: Multi-Render Target Node (up to 4 outputs) ---
class MRTNode extends TextureNode {
  constructor(gl, options = {}) {
    super(gl, options);
    this.numTargets = Math.min(options.numTargets || 2, 4);
    this.textures = [];
    this.framebuffer = null;
    this.program = null;
    this.fragmentShader = options.fragmentShader;
    this.uniforms = options.uniforms || {};
    this.createRenderTargets();
  }
  createRenderTargets() {
    const gl = this.gl;
    const useFloat = this.textureOptions.format === "FLOAT";
    const wrap =
      this.textureOptions.wrap === "REPEAT" ? gl.REPEAT : gl.CLAMP_TO_EDGE;
    let internalFormat, type;
    if (useFloat && this.floatSupported) {
      internalFormat = gl.RGBA32F;
      type = gl.FLOAT;
    } else {
      internalFormat = gl.RGBA8;
      type = gl.UNSIGNED_BYTE;
    }
    // Create N textures
    this.textures = [];
    for (let i = 0; i < this.numTargets; ++i) {
      const tex = gl.createTexture();
      gl.bindTexture(gl.TEXTURE_2D, tex);
      gl.texParameteri(gl.TEXTURE_2D, gl.TEXTURE_MIN_FILTER, gl.LINEAR);
      gl.texParameteri(gl.TEXTURE_2D, gl.TEXTURE_MAG_FILTER, gl.LINEAR);
      gl.texParameteri(gl.TEXTURE_2D, gl.TEXTURE_WRAP_S, wrap);
      gl.texParameteri(gl.TEXTURE_2D, gl.TEXTURE_WRAP_T, wrap);
      gl.texImage2D(
        gl.TEXTURE_2D,
        0,
        internalFormat,
        this.width,
        this.height,
        0,
        gl.RGBA,
        type,
        null
      );
      this.textures.push(tex);
    }
    // Create framebuffer and attach all textures
    if (!this.framebuffer) this.framebuffer = gl.createFramebuffer();
    gl.bindFramebuffer(gl.FRAMEBUFFER, this.framebuffer);
    const drawBuffers = [];
    for (let i = 0; i < this.numTargets; ++i) {
      gl.framebufferTexture2D(
        gl.FRAMEBUFFER,
        gl.COLOR_ATTACHMENT0 + i,
        gl.TEXTURE_2D,
        this.textures[i],
        0
      );
      drawBuffers.push(gl.COLOR_ATTACHMENT0 + i);
    }
    gl.drawBuffers(drawBuffers);
    const status = gl.checkFramebufferStatus(gl.FRAMEBUFFER);
    if (status !== gl.FRAMEBUFFER_COMPLETE) {
      throw new Error(`MRT framebuffer not complete: ${status}`);
    }
    gl.bindTexture(gl.TEXTURE_2D, null);
    gl.bindFramebuffer(gl.FRAMEBUFFER, null);
  }
  ensureProgram() {
    if (this.program) return;
    if (!this.minigl) return;
    const vertexSource = this.minigl.VERTEX_SHADER;

    this.program = this.minigl.createProgram(vertexSource, this.fragmentShader);
  }
  process(time) {
    const gl = this.gl;
    this.ensureProgram();
    if (!this.program || !this.minigl) return;
    const defaultUniforms = this.minigl.getGlobalUniforms(
      this.width,
      this.height,
      time
    );

    const inputTextures = {};
    for (const [inputName, connection] of this.inputs) {
      const output = connection.node.output(connection.output);
      if (output?.texture) {
        inputTextures[inputName] = output;
        const size = connection.node.size();
        inputTextures[`${inputName}Size`] = { x: size[0], y: size[1] };
      }
    }
    gl.bindFramebuffer(gl.FRAMEBUFFER, this.framebuffer);
    gl.viewport(0, 0, this.width, this.height);
    gl.clear(gl.COLOR_BUFFER_BIT);
    gl.useProgram(this.program);
    gl.bindVertexArray(this.minigl.vao);
    this.minigl.setUniforms(this.program, {
      ...defaultUniforms,
      ...this.uniforms,
      ...inputTextures,
    });
    gl.drawArrays(gl.TRIANGLES, 0, 3);
    gl.bindVertexArray(null);
    gl.bindFramebuffer(gl.FRAMEBUFFER, null);
  }
  output(outputName = "default") {
    // outputName: "0", "1", ...
    const idx = outputName === "default" ? 0 : parseInt(outputName, 10);
    return {
      texture: this.textures[idx] || this.textures[0],
      width: this.width,
      height: this.height,
    };
  }
  resize(width, height) {
    if (this.width !== width || this.height !== height) {
      this.width = width;
      this.height = height;
      this.createRenderTargets();
    }
    return this;
  }
  dispose() {
    const gl = this.gl;
    for (const tex of this.textures) gl.deleteTexture(tex);
    if (this.framebuffer) gl.deleteFramebuffer(this.framebuffer);
    if (this.program) gl.deleteProgram(this.program);
    this.textures = [];
    this.framebuffer = this.program = null;
  }

  updateUniform(key, value) {
    this.uniforms[key] = value;
    return this;
  }
}

// --- VideoTextureNode: Like ImageTextureNode, but for <video> ---
class VideoTextureNode extends TextureNode {
  constructor(gl, options = {}) {
    super(gl, {
      name: options.name || "VideoTexture",
      ...options,
    });
    this.url = options.url;
    this.video = null;
    this.isLoaded = false;
    this.dirty = true;
    if (this.url) {
      this.load(this.url);
    }
  }
  load(url) {
    if (this.isLoaded) return;
    this.url = url;
    const video = document.createElement("video");
    video.crossOrigin = "anonymous";
    video.src = url;
    video.loop = true;
    video.muted = true;
    video.autoplay = true;
    video.playsInline = true;
    video.addEventListener("canplay", () => {
      this.video = video;
      this.width = this.width || video.videoWidth;
      this.height = this.height || video.videoHeight;
      this.isLoaded = true;
      this.dirty = true;
      video.play();
    });
    video.load();
  }
  process(time) {
    if (!this.isLoaded || !this.video || this.video.readyState < 2) return;

    const gl = this.gl;
    const minigl = this.minigl;
    if (!this.texture) {
      this.texture = gl.createTexture();
    }
    gl.bindTexture(gl.TEXTURE_2D, this.texture);
    gl.pixelStorei(gl.UNPACK_FLIP_Y_WEBGL, true);
    minigl._applyTextureParams(this.texture, this.textureOptions);
    gl.texImage2D(
      gl.TEXTURE_2D,
      0,
      gl.RGBA,
      gl.RGBA,
      gl.UNSIGNED_BYTE,
      this.video
    );
    if (this.textureOptions.mipmap !== false) {
      gl.generateMipmap(gl.TEXTURE_2D);
    }

    this.dirty = false; // Mark as clean after processing
  }

  dispose() {
    // Clean up video element
    if (this.video) {
      this.video.pause();
      this.video.src = "";
      this.video.load(); // Force release of video resources
      this.video = null;
    }

    // Clean up texture (calls parent dispose)
    super.dispose();
  }
}

// --- ParticleNode: Instanced particle renderer with optional simulation ---
class ParticleNode extends TextureNode {
  constructor(gl, options = {}) {
    super(gl, {
      name: options.name || "Particles",
      ...options,
    });

    // Particle configuration
    this.maxParticles = options.count || 10000;
    this.particleSize = options.size || 0.005;
    this.activeParticleCount = this.maxParticles;

    // Calculate texture size for particle data (square texture)
    this.dataTextureSize = Math.ceil(Math.sqrt(this.maxParticles));
    this.actualParticleCount = this.dataTextureSize * this.dataTextureSize;

    // Rendering shaders (vertex stays internal, fragment is customizable)
    this.vertexShader = this.getDefaultVertexShader();
    this.fragmentShader =
      options.fragmentShader || this.getDefaultFragmentShader();
    this.particleUniforms = options.particleUniforms || {};

    // Simple fallback simulation (used when no external simulation is connected)
    this.fallbackSimulation = {
      gravity: 0.0005,
      damping: 0.95,
      spawnRate: 0.03,
      ...(options.simulationUniforms || {}),
    };

    // Instanced rendering setup
    this.quadVAO = null;
    this.particleProgram = null;
    this.instanceBuffer = null;
    this.quadBuffer = null;

    // Internal fallback simulation node (only used if no external input)
    this.internalSimulation = null;
    this.initialized = false;
    this.hasExternalSimulation = false;
  }

  initialize() {
    if (this.initialized) return;

    this.setupInstancedRendering();
    this.createParticleRenderTarget();
    this.initialized = true;
  }

  // Create internal simulation only when needed (no external input)
  ensureInternalSimulation() {
    if (this.internalSimulation || this.hasExternalSimulation) return;

    this.internalSimulation = new FeedbackNode(this.gl, {
      fragmentShader: this.getDefaultSimulationShader(),
      width: this.dataTextureSize,
      height: this.dataTextureSize,
      format: "FLOAT",
      filter: "NEAREST",
      wrap: "CLAMP_TO_EDGE",
      floatSupported: this.minigl.floatSupported,
      name: "ParticleFallbackSimulation",
    });

    this.internalSimulation.minigl = this.minigl;
  }

  setupInstancedRendering() {
    const gl = this.gl;

    // Create VAO
    this.quadVAO = gl.createVertexArray();
    gl.bindVertexArray(this.quadVAO);

    // Quad geometry (2 triangles)
    const quadVertices = new Float32Array([
      -1, -1, 1, -1, 1, 1, -1, -1, 1, 1, -1, 1,
    ]);

    this.quadBuffer = gl.createBuffer();
    gl.bindBuffer(gl.ARRAY_BUFFER, this.quadBuffer);
    gl.bufferData(gl.ARRAY_BUFFER, quadVertices, gl.STATIC_DRAW);
    gl.enableVertexAttribArray(0);
    gl.vertexAttribPointer(0, 2, gl.FLOAT, false, 0, 0);

    // Instance IDs (one per particle)
    const instanceIds = new Float32Array(this.actualParticleCount);
    for (let i = 0; i < this.actualParticleCount; i++) {
      instanceIds[i] = i;
    }

    this.instanceBuffer = gl.createBuffer();
    gl.bindBuffer(gl.ARRAY_BUFFER, this.instanceBuffer);
    gl.bufferData(gl.ARRAY_BUFFER, instanceIds, gl.STATIC_DRAW);
    gl.enableVertexAttribArray(1);
    gl.vertexAttribPointer(1, 1, gl.FLOAT, false, 0, 0);
    gl.vertexAttribDivisor(1, 1); // Advance per instance

    gl.bindVertexArray(null);

    // Create particle shader program
    this.createParticleProgram();
  }

  createParticleProgram() {
    this.particleProgram = this.minigl.createProgram(
      this.vertexShader,
      this.fragmentShader
    );
  }

  createParticleRenderTarget() {
    const gl = this.gl;

    // Create the output texture
    if (!this.texture) this.texture = gl.createTexture();
    gl.bindTexture(gl.TEXTURE_2D, this.texture);

    gl.texParameteri(gl.TEXTURE_2D, gl.TEXTURE_MIN_FILTER, gl.LINEAR);
    gl.texParameteri(gl.TEXTURE_2D, gl.TEXTURE_MAG_FILTER, gl.LINEAR);
    gl.texParameteri(gl.TEXTURE_2D, gl.TEXTURE_WRAP_S, gl.CLAMP_TO_EDGE);
    gl.texParameteri(gl.TEXTURE_2D, gl.TEXTURE_WRAP_T, gl.CLAMP_TO_EDGE);

    gl.texImage2D(
      gl.TEXTURE_2D,
      0,
      gl.RGBA8,
      this.width,
      this.height,
      0,
      gl.RGBA,
      gl.UNSIGNED_BYTE,
      null
    );

    // Create the framebuffer
    if (!this.framebuffer) this.framebuffer = gl.createFramebuffer();
    gl.bindFramebuffer(gl.FRAMEBUFFER, this.framebuffer);
    gl.framebufferTexture2D(
      gl.FRAMEBUFFER,
      gl.COLOR_ATTACHMENT0,
      gl.TEXTURE_2D,
      this.texture,
      0
    );

    const status = gl.checkFramebufferStatus(gl.FRAMEBUFFER);
    if (status !== gl.FRAMEBUFFER_COMPLETE) {
      throw new Error(`Particle framebuffer not complete: ${status}`);
    }

    gl.bindTexture(gl.TEXTURE_2D, null);
    gl.bindFramebuffer(gl.FRAMEBUFFER, null);
  }

  process(time) {
    if (!this.initialized) this.initialize();

    // Get particle data texture (from external input or internal simulation)
    let particleDataTexture;

    if (this.hasExternalSimulation) {
      // Use external simulation texture
      const simulationInput = this.inputs.get("simulationTexture");
      if (simulationInput) {
        particleDataTexture = simulationInput.node.output(
          simulationInput.output
        ).texture;
      }
    }

    if (!particleDataTexture) {
      // Fall back to internal simulation
      this.ensureInternalSimulation();

      // Update internal simulation
      const globalUniforms = this.minigl.getGlobalUniforms(
        this.dataTextureSize,
        this.dataTextureSize,
        time
      );

      this.internalSimulation.uniforms = {
        ...globalUniforms,
        ...this.fallbackSimulation,
      };

      this.internalSimulation.process(time);
      particleDataTexture = this.internalSimulation.output().texture;
    }

    // Render particles
    const gl = this.gl;

    gl.bindFramebuffer(gl.FRAMEBUFFER, this.framebuffer);
    gl.viewport(0, 0, this.width, this.height);
    gl.clear(gl.COLOR_BUFFER_BIT);

    // Enable blending for particles
    gl.enable(gl.BLEND);
    gl.blendFunc(gl.SRC_ALPHA, gl.ONE_MINUS_SRC_ALPHA);

    gl.useProgram(this.particleProgram);
    gl.bindVertexArray(this.quadVAO);

    // Set uniforms for particle rendering
    const renderUniforms = this.minigl.getGlobalUniforms(
      this.width,
      this.height,
      time
    );

    // Combine all uniforms for the particle fragment shader
    const allUniforms = {
      ...renderUniforms,
      ...this.particleUniforms,
      particleData: { texture: particleDataTexture },
      particleSize: this.particleSize,
    };

    // Set uniforms using miniGL's uniform system
    this.minigl.setUniforms(this.particleProgram, allUniforms);

    // Draw all particles
    gl.drawArraysInstanced(gl.TRIANGLES, 0, 6, this.activeParticleCount);

    gl.bindVertexArray(null);
    gl.disable(gl.BLEND);
    gl.bindFramebuffer(gl.FRAMEBUFFER, null);
  }

  // Public API methods
  updateUniform(key, value) {
    // Check if it's a simulation uniform or particle uniform
    if (key in this.fallbackSimulation) {
      this.fallbackSimulation[key] = value;
    } else {
      this.particleUniforms[key] = value;
    }
    return this;
  }

  connect(inputName, sourceNode, outputName = "default") {
    // Track the connection for graph integration
    this.inputs.set(inputName, { node: sourceNode, output: outputName });
    sourceNode.outputs.add(this);

    // Check if this is a simulation texture connection
    if (inputName === "simulationTexture") {
      this.hasExternalSimulation = true;
    }

    return this;
  }

  disconnect(inputName) {
    const connection = this.inputs.get(inputName);
    if (connection) {
      connection.node.outputs.delete(this);
      this.inputs.delete(inputName);

      // Check if we're disconnecting the simulation
      if (inputName === "simulationTexture") {
        this.hasExternalSimulation = false;
      }
    }
    return this;
  }

  // API method for connecting external simulation
  simulation(simulationNode) {
    this.connect("simulationTexture", simulationNode);
    return this;
  }

  // Main API method for customizing particle rendering
  particle(fragmentShader, uniforms = {}, options = {}) {
    // Create a specialized particle shader node that uses particle vertex shader
    const particleShaderNode = new ParticleShaderNode(this.gl, {
      fragmentShader: fragmentShader,
      uniforms: uniforms,
      particleRenderer: this,
      quadSize: options.quadSize || 0.03, // Larger default for sprite rendering
      width: this.width,
      height: this.height,
      name: "CustomParticleShader",
    });

    particleShaderNode.minigl = this.minigl;
    return this.minigl.addNode(particleShaderNode);
  }

  setSize(size) {
    this.particleSize = size;
    return this;
  }

  setCount(count) {
    this.activeParticleCount = Math.min(count, this.maxParticles);
    return this;
  }

  resize(width, height) {
    super.resize(width, height);
    if (this.initialized) {
      this.createParticleRenderTarget();
      // Simulation texture size stays the same (based on particle count)
    }
    return this;
  }

  dispose() {
    super.dispose();
    const gl = this.gl;

    if (this.internalSimulation) this.internalSimulation.dispose();
    if (this.quadVAO) gl.deleteVertexArray(this.quadVAO);
    if (this.quadBuffer) gl.deleteBuffer(this.quadBuffer);
    if (this.instanceBuffer) gl.deleteBuffer(this.instanceBuffer);
    if (this.particleProgram) gl.deleteProgram(this.particleProgram);
  }

  // Default shader generators
  getDefaultSimulationShader() {
    return `#version 300 es
      precision highp float;
      
      uniform sampler2D glPrevious;
      uniform vec2 glResolution;
      uniform float glTime;
      uniform vec3 glMouse;
      uniform vec2 glVelocity;
      uniform float gravity;
      uniform float damping;
      uniform float spawnRate;
      uniform vec2 glPixel;
      
      in vec2 glUV;
      in vec2 glCoord;
      out vec4 fragColor;
      
      // Simple random function
      float rand(vec2 co) {
        return fract(sin(dot(co.xy, vec2(12.9898, 78.233))) * 43758.5453);
      }
      
      void main() {
        vec4 particle = texture(glPrevious, glUV);
        vec2 pos = particle.rg;
        vec2 vel = particle.ba;
        
        vec2 mousePos = glMouse.xy;
        float mouseVelMagnitude = length(glVelocity);
        
        // Particle lifecycle: if particle is dead or out of bounds, try to spawn new one
        bool isDead = (pos.x < 0.0 || pos.x > 1.0 || pos.y < 0.0 || pos.y > 1.0) || 
                      (length(pos) < 0.001 && length(vel) < 0.001);
        
        if (isDead) {
          // Spawn from mouse position
          float baseSpawnChance = spawnRate;
          float velocitySpawnBoost = mouseVelMagnitude * 20.0;
          float totalSpawnChance = baseSpawnChance + velocitySpawnBoost;
          
          float randomValue = rand(glUV + glTime * 0.1);
          
          if (randomValue < totalSpawnChance) {
            // Spawn new particle at mouse position
            vec2 randomOffset = (vec2(rand(glUV), rand(glUV + 1.0)) - 0.5) * 0.02;
            pos = mousePos + randomOffset;
            
            // Initial velocity based on mouse movement
            vec2 baseVel = glVelocity * 0.5;
            vec2 randomSpread = (vec2(rand(glUV + 2.0), rand(glUV + 3.0)) - 0.5) * 0.01;
            vel = baseVel + randomSpread;
          } else {
            // Keep particle dead
            pos = vec2(-1.0);
            vel = vec2(0.0);
          }
        } else {
          // Update living particles
          
          // Apply gravity
          vel.y -= gravity;
          
          // Apply damping
          vel *= damping;
          
          // Update position
          pos += vel;
          
          // Kill particles that go out of bounds
          if (pos.x < -0.1 || pos.x > 1.1 || pos.y < -0.1 || pos.y > 1.1) {
            pos = vec2(-1.0);
            vel = vec2(0.0);
          }
        }
        
        fragColor = vec4(pos, vel);
      }`;
  }

  getDefaultVertexShader() {
    return `#version 300 es
      layout(location = 0) in vec2 quadVertex;
      layout(location = 1) in float instanceId;
      
      uniform sampler2D particleData;
      uniform vec2 glResolution;
      uniform float particleSize;
      uniform float glRatio;
      
      out vec2 particleUV;
      out vec4 particleColor;
      out vec2 particleVel;
      out float particleLife;
      out float particleID;
      out float quadVertexID;
      
      void main() {
        // Convert instance ID to texture coordinate
        ivec2 texSize = textureSize(particleData, 0);
        float texelX = mod(instanceId, float(texSize.x));
        float texelY = floor(instanceId / float(texSize.x));
        vec2 particleTexCoord = (vec2(texelX, texelY) + 0.5) / vec2(texSize);
        
        // Read particle state
        vec4 particleState = texture(particleData, particleTexCoord);
        vec2 particlePos = particleState.rg;
        vec2 particleVelocity = particleState.ba;
        
        // Skip dead particles (negative positions)
        if (particlePos.x < 0.0) {
          gl_Position = vec4(-10.0, -10.0, 0.0, 1.0); // Move off-screen
          particleUV = vec2(0.0);
          particleColor = vec4(0.0);
          particleVel = vec2(0.0);
          particleLife = 0.0;
          return;
        }
        
        // Convert to screen space (-1 to 1) - use full canvas
        vec2 screenPos = particlePos * 2.0 - 1.0;
        
        // Use consistent particle size (scaling handled in fragment shader)
        vec2 quadOffset = quadVertex * particleSize;
        quadOffset.x /= glRatio; // Only correct particle shape, not position
        
        vec2 finalPos = screenPos + quadOffset;
        
        gl_Position = vec4(finalPos, 0.0, 1.0);
        particleUV = quadVertex * 0.5 + 0.5;
        
        // Color based on velocity with warmer tones
        float speed = length(particleVelocity);
        float normalizedSpeed = min(speed * 30.0, 1.0);
        particleColor = vec4(
          1.0,
          0.8 - normalizedSpeed * 0.3,
          0.4 - normalizedSpeed * 0.2,
          1.0
        );
        particleVel = particleVelocity;
        particleLife = 1.0; // Alive particles
        particleID = instanceId; // Pass instance ID to fragment shader
        quadVertexID = float(gl_VertexID % 6); // 0-5 for each vertex in the quad
      }`;
  }

  getDefaultFragmentShader() {
    return `#version 300 es
      precision highp float;
      
      in vec2 particleUV;
      in vec4 particleColor;
      in vec2 particleVel;
      in float particleLife;
      
      out vec4 fragColor;
      
      void main() {
        // Skip dead particles
        if (particleLife < 0.5) {
          discard;
        }
        
        // Create circular particle with soft edges
        vec2 center = particleUV - 0.5;
        float dist = length(center) * 2.0;
        float alpha = 1.0 - smoothstep(0.3, 0.8, dist);
        
        // Bloom effect - multiple layers of glow
        float bloom1 = (1.0 - smoothstep(0.0, 1.0, dist)) * 0.4;
        float bloom2 = (1.0 - smoothstep(0.0, 1.4, dist)) * 0.2;
        float bloom3 = (1.0 - smoothstep(0.0, 1.8, dist)) * 0.1;
        
        float totalAlpha = alpha + bloom1 + bloom2 + bloom3;
        
        // Velocity-based intensity
        float speed = length(particleVel);
        float intensity = 0.8 + speed * 5.0;
        
        // Color with bloom
        vec3 finalColor = particleColor.rgb * intensity;
        
        fragColor = vec4(finalColor, totalAlpha * particleColor.a);
      }`;
  }
}

class miniGL {
  constructor(target, options = {}) {
    // Handle the case where only options are passed (no target)
    if (
      typeof target === "object" &&
      target !== null &&
      !(target instanceof HTMLElement) &&
      typeof target !== "string"
    ) {
      options = target;
      target = null;
    }

    this.options = {
      id: options.id || null,
      className: options.className || null,
      z: options.z || null,
      width: options.width || null,
      height: options.height || null,
      fps: options.fps || 60, // Target FPS for render loop

      // WebGL context options - defaults optimized for cross-platform compatibility
      contextOptions: {
        powerPreference: "default", // "default" | "high-performance" | "low-power"
        preserveDrawingBuffer: false, // Better performance, less memory
        antialias: true, // Smoother edges
        alpha: true, // Allow transparency
        depth: false, // Depth buffer for 3D effects
        stencil: false, // Not needed for most 2D effects
        premultipliedAlpha: true, // Standard web default
        failIfMajorPerformanceCaveat: false, // Allow software fallback
        desynchronized: false, // Chrome-specific performance hint
        ...options.contextOptions,
      },

      // Extensions to request - critical for cross-platform float support
      extensions: [
        "EXT_color_buffer_float", // Float framebuffers
        "OES_texture_float_linear", // Linear filtering on float textures
        "EXT_float_blend", // Blending with float textures (crucial for Apple)
        "EXT_texture_filter_anisotropic", // Better texture filtering
        ...(options.extensions || []),
      ],

      ...options,
    };

    // Initialize loader node properties before canvas setup
    this._loaderNode = undefined;
    this._pendingLoaderNode = null; // Store loader node info until ready

    // Handle different target types
    this.canvas = this._setupMiniGL(target);
    this.gl = this.canvas.getContext("webgl2", this.options.contextOptions);
    this.clock = 0;
    this.nodes = new Map(); // All nodes by ID
    this.outputNode = null; // The final node to render to screen
    this.mouse = { x: 0.5, y: 0.5, click: 0 };
    this.prevMouse = { x: 0.5, y: 0.5 };
    this.mouseVelocity = { x: 0.0, y: 0.0 };
    this.lastMouseUpdateTime = 0;
    this.pixel = { x: 0, y: 0 }; // Will be set in resize()
    this.ratio = 1.0; // Aspect ratio (width/height)
    this.isVisible = true; // For intersection observer
    this.eventController = new AbortController(); // For cleaning up event listeners
    this.floatSupported = false;
    this._shaderChunks = null;
    this._topoOrder = null;
    this._graphDirty = true;

<<<<<<< HEAD
    // Frame tracking and FPS limiting
=======
    this.resizeCallback = undefined;
    this.frameCallback = undefined;
    this.mouseClickCallback = undefined;
    this.onStartCallback = undefined;
    this.onStopCallback = undefined;

    // FPS limiting
    this.targetFps = this.options.fps;
    this.frameInterval = this.options.unlimitedFps ? 0 : 1000 / this.targetFps;
    this.lastFrameTime = 0;
>>>>>>> bf26b624
    this.frameId = 0;
    this.targetFPS = this.options.fps;
    this.frameInterval = 1000 / this.targetFPS;
    this.lastFrameTime = 0;
    this._animationId = null;
    this._updateCallback = null;

    // Core node system only
    this.loaderNode = () => this._loaderNode;
    // Create a shared canvas for texture operations
    this._sharedCanvas = document.createElement("canvas");
    this._sharedCtx = this._sharedCanvas.getContext("2d");
    this.dpr = window.devicePixelRatio || 2;
    // Create a static transparent black 1x1 texture for fallback
    this.TransparentPixel = this._createTransparentPixel();

    // Default vertex shader using gl_VertexID (no vertex buffers needed)
    this.VERTEX_SHADER = `#version 300 es
        uniform float glRatio;
        out vec2 vTexCoord;
        out vec2 glUV;
        out vec2 glCoord; // Corrected square UVs

        void main() {
          // Define fullscreen triangle vertices and texture coordinates
          const vec2 verts[3] = vec2[](
            vec2(-1.0, -1.0),
            vec2(-1.0, 3.0),
            vec2(3.0, -1.0)
          );
          
          const vec2 texCoords[3] = vec2[](
            vec2(0.0, 0.0),
            vec2(0.0, 2.0),
            vec2(2.0, 0.0)
          );
          
          gl_Position = vec4(verts[gl_VertexID], 0.0, 1.0);
          
          // Use the predefined texture coordinates
          vTexCoord = texCoords[gl_VertexID];
          glUV = vTexCoord;
          
          // Aspect ratio corrected coordinates
          glCoord = vTexCoord - 0.5;
          glCoord.x *= glRatio;
          glCoord += 0.5;
        }`;

    if (!this.gl) throw new Error("WebGL2 not supported");

    // Set up WebGL
    this.setupWebGL();
    this.setupObservers();
    this.setupEventListeners();
    this.resize();

    // Create any pending loader nodes now that miniGL is initialized
    this._createPendingLoaderNode();

    // Now that everything is initialized, trigger initial resize
    if (this._resizeHandler) {
      this._resizeHandler();
    }

    // miniGL is ready - no auto-animation loop

    // Core nodes are ready immediately
  }

<<<<<<< HEAD
  // Public render API - starts FPS-limited animation loop
  render(updateCallback = null) {
    if (this._animationId) return this; // Already running

    this._updateCallback = updateCallback;
    this.lastFrameTime = performance.now();

    const loop = (timestamp) => {
      if (!this._animationId) return; // Stopped

      // FPS limiting - only render if enough time has passed
      if (timestamp - this.lastFrameTime >= this.frameInterval) {
        this.lastFrameTime = timestamp;

        // Call user update callback before rendering
        if (this._updateCallback) {
          this._updateCallback(timestamp);
        }

        // Internal render
        this._render(timestamp);
      }

      // Schedule next frame
      this._animationId = requestAnimationFrame(loop);
    };

    this._animationId = requestAnimationFrame(loop);
=======
  onFrame(callback) {
    if (!callback) return;
    this.frameCallback = callback;
    return this;
  }
  onResize(callback) {
    if (!callback) return;
    this.resizeCallback = callback;
    return this;
  }
  onStart(callback) {
    if (!callback) return;
    this.onStartCallback = callback;
    return this;
  }
  onStop(callback) {
    if (!callback) return;
    this.onStopCallback = callback;
    return this;
  }

  // Animation control methods
  start() {
    if (!this._animationId) {
      this.lastFrameTime = performance.now();
      if (this.onStartCallback) this.onStartCallback();
      this._animationId = requestAnimationFrame((t) => this.render(t));
    }
>>>>>>> bf26b624
    return this;
  }

  // Stop the animation loop
  stop() {
    if (this._animationId) {
      cancelAnimationFrame(this._animationId);
      this._animationId = null;
<<<<<<< HEAD
      this._updateCallback = null;
=======
      if (this.onStopCallback) this.onStopCallback();
>>>>>>> bf26b624
    }
    return this;
  }

  // Check if animation loop is running
  isRunning() {
    return this._animationId !== null;
  }

  // Get current target FPS
  getFps() {
    return this.targetFPS;
  }

  // Set target FPS (updates frame interval)
  setFps(fps) {
    this.targetFPS = fps;
    this.frameInterval = 1000 / fps;
    return this;
  }

  _createPendingLoaderNode() {
    if (!this._pendingLoaderNode) return;
    const info = this._pendingLoaderNode;
    if (info.type === "image") {
      this._loaderNode = this.image(info.src, {
        width: info.width,
        height: info.height,
        name: info.name,
      });
    } else if (info.type === "video") {
      this._loaderNode = this.video(info.src, {
        width: info.width,
        height: info.height,
        name: info.name,
      });
    }
    this._pendingLoaderNode = null;
  }

  _setupMiniGL(target) {
    let canvas;
    let element;
    let container;

    // Handle no target - create fullscreen div
    if (!target) {
      container = document.createElement("div");
      container.style.cssText = `
        position: fixed;
        top: 0;
        left: 0;
        width: 100%;
        height: 100%;
        display: flex;
        align-items: center;
        justify-content: center;
        z-index: 9999;
      `;
      document.body.appendChild(container);
      element = container;
    } else {
      // Determine target element
      if (typeof target === "string") {
        element =
          document.getElementById(target) || document.querySelector(target);
        if (!element) {
          throw new Error(`Element not found: ${target}`);
        }
      } else if (target instanceof HTMLElement) {
        element = target;
      } else {
        throw new Error("Target must be a string selector or HTML element");
      }
    }

    const tagName = element.tagName?.toLowerCase() || "div";

    switch (tagName) {
      case "canvas":
        canvas = element;
        canvas.id = "minigl-canvas";
        break;

      case "div":
      case "section":
      case "article":
      case "main":
        canvas = this._setupCanvas();
        element.appendChild(canvas);
        break;

      case "img":
        // Create wrapper div to replace the image
        const imgSrc = element.src;
        const imgWrapper = document.createElement("div");

        // Copy all computed styles from image to wrapper to maintain exact layout
        const imgComputedStyle = window.getComputedStyle(element);

        // Copy critical layout styles
        imgWrapper.style.cssText = imgComputedStyle.cssText;

        // Preserve important attributes
        if (element.className) imgWrapper.className = element.className;
        if (element.id) {
          imgWrapper.id = element.id;
          element.removeAttribute("id"); // Remove from original to avoid conflicts
        }

        // Replace image with wrapper in DOM
        element.parentNode.replaceChild(imgWrapper, element);

        // Hide original image and add it to wrapper (preserves it for reference)
        element.style.display = "none";
        imgWrapper.appendChild(element);

        // Create responsive canvas that fills the wrapper
        canvas = this._setupCanvas();
        imgWrapper.appendChild(canvas);

        // Store image info for later loader node creation
        if (imgSrc) {
          this._pendingLoaderNode = {
            type: "image",
            src: imgSrc,
            width: this.options.width || imgWrapper.offsetWidth || 512,
            height: this.options.height || imgWrapper.offsetHeight || 512,
            name: "Loader Image",
          };
        }
        break;

      case "video":
        const videoSrc = element.src || element.children[0]?.src;
        const videoWrapper = document.createElement("div");
        const videoComputedStyle = window.getComputedStyle(element);
        videoWrapper.style.cssText = videoComputedStyle.cssText;
        if (element.className) videoWrapper.className = element.className;
        if (element.id) {
          videoWrapper.id = element.id;
          element.removeAttribute("id"); // Remove from original to avoid conflicts
        }
        element.parentNode.replaceChild(videoWrapper, element);
        element.style.display = "none";
        videoWrapper.appendChild(element);
        canvas = this._setupCanvas();
        videoWrapper.appendChild(canvas);
        if (videoSrc) {
          this._pendingLoaderNode = {
            type: "video",
            src: videoSrc,
            width: this.options.width || videoWrapper.offsetWidth || 512,
            height: this.options.height || videoWrapper.offsetHeight || 512,
            name: "Loader Video",
          };
        }
        break;

      case "p":
      case "span":
      case "h1":
      case "h2":
      case "h3":
      case "h4":
      case "h5":
      case "h6":
        // Text element case - to be handled later
        canvas = this._setupCanvas();
        element.parentNode.insertBefore(canvas, element.nextSibling);
        element.style.display = "none";
        break;

      default:
        // For any other element, treat it like a div
        canvas = this._setupCanvas();
        element.appendChild(canvas);
        break;
    }

    // Set up responsive resize for the canvas
    this._responsiveCanvas(canvas);

    return canvas;
  }

  _setupCanvas() {
    const canvas = document.createElement("canvas");
    canvas.id = "minigl-canvas";
    if (this.options.className) {
      canvas.className = this.options.className;
    }
    if (this.options.z !== null) {
      canvas.style.zIndex = this.options.z;
    }
    canvas.style.cssText += `
      width: 100%;
      height: 100%;
      display: block;
      max-width: 100%;
      max-height: 100%;
    `;
    return canvas;
  }
  _applyCanvasOptions(canvas) {
    if (this.options.id && !canvas.id) {
      canvas.id = this.options.id;
    } else if (!canvas.id) {
      canvas.id = `minigl-canvas-${Date.now()}`;
    }

    if (this.options.className) {
      canvas.className = this.options.className;
    }
    if (this.options.width) {
      canvas.width = this.options.width;
      canvas.style.width = this.options.width + "px";
    }
    if (this.options.height) {
      canvas.height = this.options.height;
      canvas.style.height = this.options.height + "px";
    }
    if (this.options.z !== null) {
      canvas.style.zIndex = this.options.z;
    }

    return canvas;
  }

  _responsiveCanvas(canvas) {
    let lastWidth = 0;
    let lastHeight = 0;

    this._resizeHandler = () => {
      const parent = canvas.parentElement;
      if (!parent) return;
      const rect = parent.getBoundingClientRect();
      const displayWidth = rect.width;
      const displayHeight = rect.height;
      // Only resize if parent size actually changed
      if (displayWidth === lastWidth && displayHeight === lastHeight) {
        return;
      }
      lastWidth = displayWidth;
      lastHeight = displayHeight;
      const dpr = window.devicePixelRatio || 2;
      if (displayWidth > 0 && displayHeight > 0) {
        canvas.width = Math.floor(displayWidth * dpr);
        canvas.height = Math.floor(displayHeight * dpr);
        canvas.style.width = displayWidth + "px";
        canvas.style.height = displayHeight + "px";
        if (this.nodes && this.pixel) {
          this.resize();
        }
      }
    };
    this._canvas = canvas;
    window.addEventListener("resize", this._resizeHandler);
  }

  _createTransparentPixel() {
    const gl = this.gl;
    const tex = gl.createTexture();
    gl.bindTexture(gl.TEXTURE_2D, tex);
    gl.texImage2D(
      gl.TEXTURE_2D,
      0,
      gl.RGBA,
      1,
      1,
      0,
      gl.RGBA,
      gl.UNSIGNED_BYTE,
      new Uint8Array([0, 0, 0, 0])
    );
    gl.texParameteri(gl.TEXTURE_2D, gl.TEXTURE_MIN_FILTER, gl.NEAREST);
    gl.texParameteri(gl.TEXTURE_2D, gl.TEXTURE_MAG_FILTER, gl.NEAREST);
    return tex;
  }

  setupWebGL() {
    // Load requested extensions
    this.extensions = {};
    this.extensionStatus = {};
    const allExtensions = this.gl.getSupportedExtensions();
    console.log(allExtensions);

    for (const extName of this.options.extensions) {
      try {
        const ext = this.gl.getExtension(extName);
        this.extensions[extName] = ext;
        this.extensionStatus[extName] = !!ext;

        if (ext) {
          // console.log(`✓ Loaded extension: ${extName}`);
        } else {
          console.warn(`✗ Failed to load extension: ${extName}`);
        }
      } catch (error) {
        console.warn(`✗ Error loading extension ${extName}:`, error);
        this.extensionStatus[extName] = false;
      }
    }

    // Check for float texture support based on loaded extensions
    this.floatSupported = false;
    if (this.extensions["EXT_color_buffer_float"]) {
      this.floatSupported = true;

      // Enhanced float support check for Apple devices
      if (this.extensions["EXT_float_blend"]) {
        console.log("✓ Float blending supported (Apple compatible)");
      } else {
        console.warn(
          "⚠ Float textures supported but blending may be limited on this device"
        );
      }
    }

    this.gl.enable(this.gl.BLEND);
    this.gl.blendFunc(this.gl.SRC_ALPHA, this.gl.ONE_MINUS_SRC_ALPHA);
    this.gl.clearColor(0.0, 0.0, 0.0, 1.0);
    this.createFullScreenTriangle();
  }

  createFullScreenTriangle() {
    // Create empty VAO - vertices are defined in the vertex shader using gl_VertexID
    this.vao = this.gl.createVertexArray();
  }

  setupObservers() {
    // IntersectionObserver to only render when visible
    this.intersectionObserver = new IntersectionObserver(
      (entries) => {
        for (const entry of entries) {
          if (entry.target === this.canvas) {
            this.isVisible = entry.isIntersecting;
          }
        }
      },
      {
        threshold: 0.1, // Consider visible when at least 10% is in view
      }
    );
    this.intersectionObserver.observe(this.canvas);
  }

  // Ignore the resize observer
  ignoreResize() {
    if (this._resizeListener) {
      window.removeEventListener("resize", this._resizeListener);
      this._resizeListener = null;
    }
    return this;
  }

  // Ignore the intersection observer
  ignoreIntersection() {
    if (this.intersectionObserver) {
      this.intersectionObserver.unobserve(this.canvas);
      this.intersectionObserver.disconnect();
      this.intersectionObserver = null;
      this.isVisible = true;
    }
    return this;
  }

  setupEventListeners() {
    const signal = this.eventController.signal;
    this._resizeListener = () => {
      if (this.canvas) {
        this.resize();
      }
    };
    window.addEventListener("resize", this._resizeListener, { signal });

    this.canvas.addEventListener(
      "mousemove",
      (e) => {
        this.prevMouse.x = this.mouse.x;
        this.prevMouse.y = this.mouse.y;

        const rect = this.canvas.getBoundingClientRect();
        this.mouse.x = (e.clientX - rect.left) / rect.width;
        this.mouse.y = 1.0 - (e.clientY - rect.top) / rect.height;

        const now = performance.now();
        const deltaTime = now - this.lastMouseUpdateTime;

        // if (deltaTime > 0) {
        const timeFactor = Math.min(1000 / 60, deltaTime) / (1000 / 60);
        this.mouseVelocity.x = (this.mouse.x - this.prevMouse.x) / timeFactor;
        this.mouseVelocity.y = (this.mouse.y - this.prevMouse.y) / timeFactor;

        // const damping = 0.95;
        // this.mouseVelocity.x *= damping;
        // this.mouseVelocity.y *= damping;
        // }

        this.lastMouseUpdateTime = now;
      },
      { signal }
    );

    this.canvas.addEventListener(
      "mousedown",
      () => {
        this.mouse.click = 1;
      },
      { signal }
    );

    this.canvas.addEventListener(
      "mouseup",
      () => {
        this.mouse.click = 0;
      },
      { signal }
    );

    this.canvas.addEventListener(
      "mouseleave",
      () => {
        this.mouseVelocity.x *= 0.5;
        this.mouseVelocity.y *= 0.5;
        this.mouse.x = 0.5;
        this.mouse.y = 0.5;
        if (Math.abs(this.mouseVelocity.x) < 0.01) this.mouseVelocity.x = 0;
        if (Math.abs(this.mouseVelocity.y) < 0.01) this.mouseVelocity.y = 0;
      },
      { signal }
    );

    // Clean up event listeners when the window is unloaded
    window.addEventListener(
      "unload",
      () => {
        this.dispose();
      },
      { signal }
    );
  }

  dispose() {
    // Stop animation loop
    this.stop();

    // Clean up all event listeners
    this.eventController.abort();

    // Clean up resize listener (ignoreResize method)
    this.ignoreResize();

    // Clean up observers
    this.ignoreIntersection();

    // Clean up resize handler (for responsive canvas)
    if (this._resizeHandler) {
      window.removeEventListener("resize", this._resizeHandler);
      this._resizeHandler = null;
    }

    // Clean up resize observer
    if (this._resizeObserver) {
      this._resizeObserver.disconnect();
      this._resizeObserver = null;
    }

    // Clean up WebGL resources
    // Note: Could add more cleanup for specific WebGL resources here
    if (this.gl) {
      if (this.vao) this.gl.deleteVertexArray(this.vao);
      if (this._screenProgram) this.gl.deleteProgram(this._screenProgram);
    }

    // Clean up nodes
    for (const node of this.nodes.values()) {
      node.dispose();
    }

    this.nodes.clear();
  }

  // Add a node to the graph
  addNode(node) {
    this.nodes.set(node.id, node);
    this._graphDirty = true;

    // Set miniGL reference for all nodes
    if (typeof node.setMiniGL === "function") {
      node.setMiniGL(this);
    } else {
      // For regular nodes, just set the minigl property
      node.minigl = this;
    }

    return node;
  }

  // Set the output node (final render target)
  setOutput(node) {
    this.outputNode = node;
    return this;
  }

  // Shorter alias for setOutput
  output(node) {
    return this.setOutput(node);
  }

  // Topological sort utility (skip nodes with no output)
  _topoSort(outputNode) {
    if (!this._graphDirty && this._topoOrder) return this._topoOrder;
    const visited = new Set();
    const order = [];
    function visit(node) {
      if (visited.has(node)) return;
      visited.add(node);
      for (const conn of node.inputs.values()) visit(conn.node);
      order.push(node);
    }
    if (outputNode) visit(outputNode);
    this._topoOrder = order;
    this._graphDirty = false;
    return order;
  }

  // Internal rendering and update logic
  _render(timestamp = performance.now()) {
    if (!this.isVisible && this.intersectionObserver) return;

    this.clock++;
    this.frameId++;
    const currentTime = this.clock;

<<<<<<< HEAD
    // Update mouse velocity decay
=======
    // Call frame callback if provided
    if (this.frameCallback) {
      this.frameCallback(currentTime, timestamp);
    }

>>>>>>> bf26b624
    if (performance.now() - this.lastMouseUpdateTime > 16) {
      this.mouseVelocity.x *= 0.95;
      this.mouseVelocity.y *= 0.95;
      if (Math.abs(this.mouseVelocity.x) < 0.001) this.mouseVelocity.x = 0;
      if (Math.abs(this.mouseVelocity.y) < 0.001) this.mouseVelocity.y = 0;
    }

    if (!this.outputNode) return;

    const order = this._topoSort(this.outputNode);
    for (const node of order) {
      node.update(currentTime, this.frameId);
    }
    this.renderToScreen();

    // Update debug info if available (for web components)
    if (this.onDebugUpdate) {
      this.onDebugUpdate();
    }
  }

  renderToScreen() {
    if (!this.outputNode) return;

    const gl = this.gl;
    const output = this.outputNode.output();

    if (!output || !output.texture) {
      console.warn("Output node has no valid texture");
      return;
    }

    // Use a simple pass-through shader for final render
    if (!this._screenProgram) {
      const fragmentShader = `#version 300 es
        precision highp float;
        uniform sampler2D glTexture;
        in vec2 glUV;
        out vec4 fragColor;
        void main() {
          fragColor = texture(glTexture, glUV);
        }
      `;

      this._screenProgram = this.createProgram(
        this.VERTEX_SHADER,
        fragmentShader
      );
    }

    // Render to screen
    gl.bindFramebuffer(gl.FRAMEBUFFER, null);
    gl.viewport(0, 0, this.canvas.width, this.canvas.height);
    gl.clear(gl.COLOR_BUFFER_BIT);

    gl.useProgram(this._screenProgram);
    gl.bindVertexArray(this.vao);

    // Get global uniforms
    const globalUniforms = this.getGlobalUniforms(
      this.canvas.width,
      this.canvas.height,
      this.clock
    );

    // Add output texture
    globalUniforms.glTexture = output;

    // Set uniforms
    this.setUniforms(this._screenProgram, globalUniforms);

    // Draw
    gl.drawArrays(gl.TRIANGLES, 0, 3);
    gl.bindVertexArray(null);
  }

  resize() {
    if (!this.canvas) return;

    const displayWidth = this.canvas.clientWidth;
    const displayHeight = this.canvas.clientHeight;

    if (
      this.canvas.width !== displayWidth ||
      this.canvas.height !== displayHeight
    ) {
      this.canvas.width = displayWidth;
      this.canvas.height = displayHeight;

      // Update pixel uniform
      this.pixel.x = 1.0 / this.canvas.width;
      this.pixel.y = 1.0 / this.canvas.height;

      // Update ratio
      this.ratio = this.canvas.width / this.canvas.height;

      // Resize all nodes
      if (this.nodes) {
        for (const node of this.nodes.values()) {
          node.resize(this.canvas.width, this.canvas.height);
        }
      }

      // Call resize callback if provided
      if (this.resizeCallback) {
        this.resizeCallback(this.canvas.width, this.canvas.height);
      }
    }
  }

  // Get global uniforms for all shaders
  getGlobalUniforms(width, height, time) {
    const uniforms = {
      glResolution: { x: width, y: height },
      glTime: time,
      glMouse: { x: this.mouse.x, y: this.mouse.y, z: this.mouse.click },
      glVelocity: { x: this.mouseVelocity.x, y: this.mouseVelocity.y },
      glPixel: { x: this.pixel.x, y: this.pixel.y },
      glRatio: this.ratio,
    };

    return uniforms;
  }

  // Utility methods
  createProgram(vertexSource, fragmentSource) {
    const gl = this.gl;

    const vertexShader = this.compileShader(gl.VERTEX_SHADER, vertexSource);
    const fragmentShader = this.compileShader(
      gl.FRAGMENT_SHADER,
      fragmentSource
    );

    const program = gl.createProgram();
    gl.attachShader(program, vertexShader);
    gl.attachShader(program, fragmentShader);
    gl.linkProgram(program);

    if (!gl.getProgramParameter(program, gl.LINK_STATUS)) {
      throw new Error(`Program link failed: ${gl.getProgramInfoLog(program)}`);
    }

    return program;
  }

  compileShader(type, source) {
    const gl = this.gl;
    const shader = gl.createShader(type);

    gl.shaderSource(shader, source);
    gl.compileShader(shader);

    if (!gl.getShaderParameter(shader, gl.COMPILE_STATUS)) {
      throw new Error(`Shader compile failed: ${gl.getShaderInfoLog(shader)}`);
    }

    return shader;
  }

  // Apply texture parameters
  _applyTextureParams(texture, options = {}) {
    const gl = this.gl;
    const filter = options.filter === "NEAREST" ? gl.NEAREST : gl.LINEAR;
    const wrap = options.wrap === "REPEAT" ? gl.REPEAT : gl.CLAMP_TO_EDGE;
    const mipmap = options.mipmap !== false;
    const mipmapFilter = options.mipmapFilter || "linear-linear";

    // Set min filter based on mipmap and mipmapFilter options
    if (mipmap) {
      let minFilter;
      switch (mipmapFilter) {
        case "linear-linear":
          minFilter = gl.LINEAR_MIPMAP_LINEAR;
          break;
        case "linear-nearest":
          minFilter = gl.LINEAR_MIPMAP_NEAREST;
          break;
        case "nearest-linear":
          minFilter = gl.NEAREST_MIPMAP_LINEAR;
          break;
        case "nearest-nearest":
          minFilter = gl.NEAREST_MIPMAP_NEAREST;
          break;
        default:
          minFilter = gl.LINEAR_MIPMAP_LINEAR;
      }
      gl.texParameteri(gl.TEXTURE_2D, gl.TEXTURE_MIN_FILTER, minFilter);
    } else {
      gl.texParameteri(gl.TEXTURE_2D, gl.TEXTURE_MIN_FILTER, filter);
    }

    gl.texParameteri(gl.TEXTURE_2D, gl.TEXTURE_MAG_FILTER, filter);
    gl.texParameteri(gl.TEXTURE_2D, gl.TEXTURE_WRAP_S, wrap);
    gl.texParameteri(gl.TEXTURE_2D, gl.TEXTURE_WRAP_T, wrap);
  }

  // Set shader uniforms
  setUniforms(program, uniforms) {
    const gl = this.gl;

    // Safety check for program
    if (!program) {
      console.warn("setUniforms: program is null or undefined");
      return;
    }

    let textureUnit = 0;

    for (const name in uniforms) {
      const value = uniforms[name];

      if (value === null || value === undefined) continue;

      const location = gl.getUniformLocation(program, name);
      if (location === null) continue;

      if (typeof value === "number") {
        if (name.startsWith("i")) {
          gl.uniform1i(location, Math.round(value));
        } else {
          gl.uniform1f(location, value);
        }
      } else if (typeof value === "boolean") {
        gl.uniform1i(location, value ? 1 : 0);
      } else if (Array.isArray(value)) {
        const len = value.length;
        if (len === 2) gl.uniform2fv(location, value);
        else if (len === 3) gl.uniform3fv(location, value);
        else if (len === 4) gl.uniform4fv(location, value);
      } else if (value.texture) {
        // Handle texture objects
        gl.activeTexture(gl.TEXTURE0 + textureUnit);
        gl.bindTexture(gl.TEXTURE_2D, value.texture);
        gl.uniform1i(location, textureUnit);
        textureUnit++;
      } else if (value.x !== undefined) {
        if (value.z !== undefined) {
          if (value.w !== undefined) {
            gl.uniform4f(location, value.x, value.y, value.z, value.w);
          } else {
            gl.uniform3f(location, value.x, value.y, value.z);
          }
        } else {
          gl.uniform2f(location, value.x, value.y);
        }
      }
    }
  }

  // Preprocess shader source to replace <#tag> references with actual code
  preprocessShader(shaderSource, maxDepth = 3, _depth = 0) {
    if (!this._shaderChunks) return shaderSource;
    if (!shaderSource.includes("<#")) return shaderSource;
    if (_depth > maxDepth) {
      console.warn("Shader preprocess: max depth exceeded");
      return shaderSource;
    }
    const tagRegex = /<#([a-zA-Z0-9_]+)\.([a-zA-Z0-9_]+)>/g;
    const dependencies = new Set();
    let match;
    while ((match = tagRegex.exec(shaderSource)) !== null) {
      const category = match[1];
      const func = match[2];
      dependencies.add(`${category}.${func}`);
    }
    const processedSnippets = new Map();
    const processSnippet = (category, func, depth) => {
      const key = `${category}.${func}`;
      if (processedSnippets.has(key)) return processedSnippets.get(key);
      if (
        !this._shaderChunks[category] ||
        !this._shaderChunks[category][func]
      ) {
        console.warn(`Shader snippet not found: ${key}`);
        return "";
      }
      let snippet = this._shaderChunks[category][func];
      if (depth < maxDepth) {
        snippet = this.preprocessShader(snippet, maxDepth, depth + 1);
      }
      processedSnippets.set(key, snippet);
      return snippet;
    };
    for (const dep of dependencies) {
      const [category, func] = dep.split(".");
      processSnippet(category, func, _depth);
    }
    let processedShader = shaderSource;
    for (const [key, code] of processedSnippets.entries()) {
      const [category, func] = key.split(".");
      const tag = `<#${category}.${func}>`;
      processedShader = processedShader.replace(new RegExp(tag, "g"), code);
    }
    return processedShader;
  }

  // Create a shader node
  createShaderNode(fragmentShader, uniforms = {}, nodeOptions = {}) {
    // Preprocess the shader first to handle <#tag> references
    const processedShader = this.preprocessShader(fragmentShader);

    const node = new ShaderNode(this.gl, {
      fragmentShader: processedShader,
      vertexShader: nodeOptions.vertexShader,
      defaultVertexShader: this.VERTEX_SHADER,
      floatSupported: this.floatSupported,
      uniforms: uniforms,
      width: nodeOptions.width || this.canvas.width,
      height: nodeOptions.height || this.canvas.height,
      filter: nodeOptions.filter,
      wrap: nodeOptions.wrap,
      mipmap: nodeOptions.mipmap,
      mipmapFilter: nodeOptions.mipmapFilter,
      format: nodeOptions.format,
      name: nodeOptions.name,
    });

    // Store reference to the miniGL instance
    node.minigl = this;

    return this.addNode(node);
  }

  // Create a shader node (alias for createShaderNode)
  shader(fragmentShader, uniforms = {}, nodeOptions = {}) {
    return this.createShaderNode(fragmentShader, uniforms, nodeOptions);
  }

  // Create a feedback node
  createFeedbackNode(fragmentShader, uniforms = {}, nodeOptions = {}) {
    // Preprocess the shader first to handle <#tag> references
    const processedShader = this.preprocessShader(fragmentShader);

    const node = new FeedbackNode(this.gl, {
      fragmentShader: processedShader,
      vertexShader: nodeOptions.vertexShader,
      defaultVertexShader: this.VERTEX_SHADER,
      floatSupported: this.floatSupported,
      uniforms: uniforms,
      width: nodeOptions.width || this.canvas.width,
      height: nodeOptions.height || this.canvas.height,
      filter: nodeOptions.filter,
      wrap: nodeOptions.wrap,
      mipmap: nodeOptions.mipmap,
      mipmapFilter: nodeOptions.mipmapFilter,
      format: nodeOptions.format,
      name: nodeOptions.name,
    });

    // Store reference to the miniGL instance
    node.minigl = this;

    return this.addNode(node);
  }

  // Create a feedback node (alias for createFeedbackNode)
  pingpong(fragmentShader, uniforms = {}, nodeOptions = {}) {
    return this.createFeedbackNode(fragmentShader, uniforms, nodeOptions);
  }

  // Factory method for image texture node
  createImageTexture(url, options = {}) {
    const node = new ImageTextureNode(this.gl, {
      url,
      width: options.width,
      height: options.height,
      filter: options.filter,
      wrap: options.wrap,
      mipmap: options.mipmap,
      mipmapFilter: options.mipmapFilter,
      fitting: options.fitting,
      name: options.name,
    });

    // Store reference to the miniGL instance
    node.minigl = this;

    return this.addNode(node);
  }

  // Shorter alias for createImageTexture
  image(url, options = {}) {
    return this.createImageTexture(url, options);
  }

  // Factory method for canvas texture node
  createCanvas2DTexture(drawCallback, options = {}) {
    const node = new CanvasTextureNode(this.gl, {
      drawCallback,
      width: options.width || this.canvas.width,
      height: options.height || this.canvas.height,
      filter: options.filter,
      wrap: options.wrap,
      mipmap: options.mipmap,
      mipmapFilter: options.mipmapFilter,
      name: options.name,
    });

    // Store reference to the miniGL instance
    node.minigl = this;

    return this.addNode(node);
  }

  // Shorter alias for createCanvas2DTexture
  canvas2D(drawCallback, options = {}) {
    return this.createCanvas2DTexture(drawCallback, options);
  }

  // Create a blend shader node
  createBlendNode(uniforms = {}, nodeOptions = {}) {
    const blendMode = uniforms.blendMode || "normal";
    const opacity = uniforms.opacity !== undefined ? uniforms.opacity : 1.0;
    const blends = {
      normal: `
        vec4 blend_normal(vec4 base, vec4 blend) {
          return mix(base, blend, blend.a);
        }
      `,
      multiply: `
        vec4 blend_multiply(vec4 base, vec4 blend) {
          vec4 result = base * blend;
          return mix(base, result, blend.a);
        }
      `,
      screen: `
        vec4 blend_screen(vec4 base, vec4 blend) {
          vec4 result = vec4(1.0) - ((vec4(1.0) - base) * (vec4(1.0) - blend));
          return mix(base, result, blend.a);
        }
      `,
      add: `
        vec4 blend_add(vec4 base, vec4 blend) {
          vec4 result = min(base + blend, 1.0);
          return mix(base, result, blend.a);
        }
      `,
      overlay: `
        float blendOverlay(float base, float blend) {
          return base < 0.5 ? (2.0 * base * blend) : (1.0 - 2.0 * (1.0 - base) * (1.0 - blend));
        }
        
        vec4 blend_overlay(vec4 base, vec4 blend) {
          vec4 result;
          result.r = blendOverlay(base.r, blend.r);
          result.g = blendOverlay(base.g, blend.g);
          result.b = blendOverlay(base.b, blend.b);
          result.a = base.a;
          return mix(base, result, blend.a);
        }
      `,
    };
    // Simple blend shader that uses the blend function from the shader library
    const fragmentShader = `#version 300 es
    precision highp float;
    
    uniform sampler2D glBase;
    uniform sampler2D glBlend;
    uniform float glOpacity;
    
    in vec2 vTexCoord;
    out vec4 fragColor;

    ${blends[blendMode]}
    
    void main() {
      vec4 baseColor = texture(glBase, vTexCoord);
      vec4 blendColor = texture(glBlend, vTexCoord);
      
      // Apply opacity to the blend layer
      blendColor.a *= glOpacity;
      
      // Apply the blend mode
      fragColor = blend_${blendMode}(baseColor, blendColor);
    }`;

    // Create shader with processed blend function
    return this.shader(
      fragmentShader,
      { glOpacity: opacity },
      { name: nodeOptions.name || `Blend_${blendMode}`, ...nodeOptions }
    );
  }

  // Shorter alias for createBlendNode
  blend(uniforms = {}, nodeOptions = {}) {
    return this.createBlendNode(uniforms, nodeOptions);
  }

  // Helper method to create common node connections
  connect(
    sourceNode,
    targetNode,
    inputName = "uTexture",
    outputName = "default"
  ) {
    targetNode.connect(inputName, sourceNode, outputName);
    return this; // Return 'this' for chaining with miniGL methods
  }

  // Factory method for MRT node
  createMRTNode(fragmentShader, options = {}) {
    const processedShader = this.preprocessShader(fragmentShader);
    const node = new MRTNode(this.gl, {
      fragmentShader: processedShader,
      vertexShader: options.vertexShader,
      defaultVertexShader: this.VERTEX_SHADER,
      floatSupported: this.floatSupported,
      uniforms: options.uniforms || {},
      width: options.width || this.canvas.width,
      height: options.height || this.canvas.height,
      filter: options.filter,
      wrap: options.wrap,
      mipmap: options.mipmap,
      format: options.format,
      name: options.name,
      numTargets: options.numTargets || 2,
    });
    node.minigl = this;
    return this.addNode(node);
  }

  // Shorter alias
  mrt(fragmentShader, options = {}) {
    return this.createMRTNode(fragmentShader, options);
  }

  // Factory method for video texture node
  createVideoTexture(url, options = {}) {
    const node = new VideoTextureNode(this.gl, {
      url,
      width: options.width,
      height: options.height,
      filter: options.filter,
      wrap: options.wrap,
      mipmap: options.mipmap,
      name: options.name,
    });
    node.minigl = this;
    return this.addNode(node);
  }

  // Shorter alias
  video(url, options = {}) {
    return this.createVideoTexture(url, options);
  }

  // Factory method for particle renderer (with optional built-in simulation)
  createParticles(options = {}) {
    const node = new ParticleNode(this.gl, {
      width: options.width || this.canvas.width,
      height: options.height || this.canvas.height,
      floatSupported: this.floatSupported,
      ...options,
    });

    node.minigl = this;
    node.floatSupported = this.floatSupported; // Ensure the flag is set
    return this.addNode(node);
  }

  // Shorter alias for createParticles
  particles(options = {}) {
    return this.createParticles(options);
  }

  useChunks(chunks) {
    this._shaderChunks = chunks;
    return this;
  }

  // Extension support utilities
  hasExtension(name) {
    return this.extensionStatus[name] || false;
  }

  getExtension(name) {
    return this.extensions[name] || null;
  }

  // Get comprehensive device/browser compatibility info
  getCompatibilityInfo() {
    const gl = this.gl;
    return {
      // WebGL info
      vendor: gl.getParameter(gl.VENDOR),
      renderer: gl.getParameter(gl.RENDERER),
      version: gl.getParameter(gl.VERSION),
      shadingLanguageVersion: gl.getParameter(gl.SHADING_LANGUAGE_VERSION),

      // Extension support
      extensions: { ...this.extensionStatus },

      // Feature support
      floatTextures: this.floatSupported,
      floatBlending: this.hasExtension("EXT_float_blend"),
      anisotropicFiltering: this.hasExtension("EXT_texture_filter_anisotropic"),

      // Limits
      maxTextureSize: gl.getParameter(gl.MAX_TEXTURE_SIZE),
      maxViewportDims: gl.getParameter(gl.MAX_VIEWPORT_DIMS),
      maxFragmentTextureImageUnits: gl.getParameter(gl.MAX_TEXTURE_IMAGE_UNITS),

      // Context info
      contextOptions: this.options.contextOptions,
    };
  }

  // Debug method to log compatibility info
  logCompatibility() {
    console.group("🔧 miniGL Compatibility Info");
    const info = this.getCompatibilityInfo();

    console.log("GPU:", info.renderer);
    console.log("WebGL Version:", info.version);

    console.group("Extensions");
    Object.entries(info.extensions).forEach(([name, supported]) => {
      console.log(`${supported ? "✓" : "✗"} ${name}`);
    });
    console.groupEnd();

    console.group("Features");
    console.log(`Float Textures: ${info.floatTextures ? "✓" : "✗"}`);
    console.log(`Float Blending: ${info.floatBlending ? "✓" : "✗"}`);
    console.log(
      `Anisotropic Filtering: ${info.anisotropicFiltering ? "✓" : "✗"}`
    );
    console.groupEnd();

    console.group("Limits");
    console.log(
      `Max Texture Size: ${info.maxTextureSize}x${info.maxTextureSize}`
    );
    console.log(
      `Max Viewport: ${info.maxViewportDims[0]}x${info.maxViewportDims[1]}`
    );
    console.groupEnd();

    console.groupEnd();
    return info;
  }

  // Static helper methods for common device configurations
  static mobileConfig() {
    return {
      contextOptions: {
        powerPreference: "low-power",
        antialias: false, // Better performance on mobile
        alpha: false, // Better performance when transparency not needed
      },
      extensions: [
        "EXT_color_buffer_float",
        "OES_texture_float_linear",
        "EXT_float_blend",
      ],
    };
  }

  static desktopConfig() {
    return {
      contextOptions: {
        powerPreference: "high-performance",
        antialias: true,
        desynchronized: true, // Better for high-performance rendering
      },
      extensions: [
        "EXT_color_buffer_float",
        "OES_texture_float_linear",
        "EXT_float_blend",
        "EXT_texture_filter_anisotropic",
      ],
    };
  }

  static appleCompatConfig() {
    return {
      contextOptions: {
        powerPreference: "default",
        preserveDrawingBuffer: false,
        antialias: true,
        alpha: true,
        premultipliedAlpha: true,
      },
      extensions: [
        "EXT_color_buffer_float",
        "OES_texture_float_linear",
        "EXT_float_blend", // Critical for Apple devices
        "WEBGL_color_buffer_float", // Alternative extension name on some Apple devices
      ],
    };
  }

  // Core nodes are ready immediately
  ready() {
    return Promise.resolve(this);
  }
}

// --- ParticleShaderNode: Custom particle rendering with user fragment shader ---
class ParticleShaderNode extends TextureNode {
  constructor(gl, options = {}) {
    super(gl, options);

    this.particleRenderer = options.particleRenderer;
    this.fragmentShader = options.fragmentShader;
    this.uniforms = options.uniforms || {};
    this.quadSize = options.quadSize || 0.03; // Size of particle quads
    this.program = null;
    this.framebuffer = null;
  }

  createRenderTarget() {
    const gl = this.gl;

    if (!this.texture) this.texture = gl.createTexture();
    gl.bindTexture(gl.TEXTURE_2D, this.texture);
    gl.texParameteri(gl.TEXTURE_2D, gl.TEXTURE_MIN_FILTER, gl.LINEAR);
    gl.texParameteri(gl.TEXTURE_2D, gl.TEXTURE_MAG_FILTER, gl.LINEAR);
    gl.texParameteri(gl.TEXTURE_2D, gl.TEXTURE_WRAP_S, gl.CLAMP_TO_EDGE);
    gl.texParameteri(gl.TEXTURE_2D, gl.TEXTURE_WRAP_T, gl.CLAMP_TO_EDGE);
    gl.texImage2D(
      gl.TEXTURE_2D,
      0,
      gl.RGBA8,
      this.width,
      this.height,
      0,
      gl.RGBA,
      gl.UNSIGNED_BYTE,
      null
    );

    if (!this.framebuffer) this.framebuffer = gl.createFramebuffer();
    gl.bindFramebuffer(gl.FRAMEBUFFER, this.framebuffer);
    gl.framebufferTexture2D(
      gl.FRAMEBUFFER,
      gl.COLOR_ATTACHMENT0,
      gl.TEXTURE_2D,
      this.texture,
      0
    );

    gl.bindTexture(gl.TEXTURE_2D, null);
    gl.bindFramebuffer(gl.FRAMEBUFFER, null);
  }

  ensureProgram() {
    if (this.program) return;
    if (!this.minigl || !this.particleRenderer) return;

    // Use the particle renderer's vertex shader with our custom fragment shader
    this.program = this.minigl.createProgram(
      this.particleRenderer.getDefaultVertexShader(),
      this.fragmentShader
    );
  }

  process(time) {
    if (!this.particleRenderer) return;

    this.ensureProgram();
    if (!this.program) return;

    this.createRenderTarget();

    // Make sure the particle renderer is processed first
    this.particleRenderer.process(time);

    // Get particle data texture
    let particleDataTexture;
    if (this.particleRenderer.hasExternalSimulation) {
      const simulationInput =
        this.particleRenderer.inputs.get("simulationTexture");
      if (simulationInput) {
        particleDataTexture = simulationInput.node.output(
          simulationInput.output
        ).texture;
      }
    }

    if (!particleDataTexture && this.particleRenderer.internalSimulation) {
      particleDataTexture =
        this.particleRenderer.internalSimulation.output().texture;
    }

    if (!particleDataTexture) return;

    // Render particles with custom shader
    const gl = this.gl;

    gl.bindFramebuffer(gl.FRAMEBUFFER, this.framebuffer);
    gl.viewport(0, 0, this.width, this.height);
    gl.clear(gl.COLOR_BUFFER_BIT);

    // Enable blending for particles
    gl.enable(gl.BLEND);
    gl.blendFunc(gl.SRC_ALPHA, gl.ONE_MINUS_SRC_ALPHA);

    gl.useProgram(this.program);
    gl.bindVertexArray(this.particleRenderer.quadVAO);

    // Set uniforms
    const renderUniforms = this.minigl.getGlobalUniforms(
      this.width,
      this.height,
      time
    );
    const allUniforms = {
      ...renderUniforms,
      ...this.uniforms,
      particleData: { texture: particleDataTexture },
      particleSize: this.quadSize, // Use custom quad size for rendering
    };

    // Handle input connections
    for (const [inputName, connection] of this.inputs) {
      const output = connection.node.output(connection.output);
      if (output?.texture) {
        allUniforms[inputName] = output;
      }
    }

    this.minigl.setUniforms(this.program, allUniforms);

    // Draw all particles
    gl.drawArraysInstanced(
      gl.TRIANGLES,
      0,
      6,
      this.particleRenderer.activeParticleCount
    );

    gl.bindVertexArray(null);
    gl.disable(gl.BLEND);
    gl.bindFramebuffer(gl.FRAMEBUFFER, null);
  }

  updateUniform(key, value) {
    this.uniforms[key] = value;
    return this;
  }

  setQuadSize(size) {
    this.quadSize = size;
    return this;
  }

  resize(width, height) {
    if (this.width !== width || this.height !== height) {
      this.width = width;
      this.height = height;
      this.createRenderTarget();
    }
    return this;
  }

  dispose() {
    super.dispose();
    const gl = this.gl;
    if (this.program) gl.deleteProgram(this.program);
    this.program = null;
  }
}

/**
 * MiniNode - A wrapper class that creates a full Node interface around internal node graphs
 * Perfect for factory functions that need to encapsulate complex multi-node effects
 */
export class MiniNode {
  constructor(gl, outputNode, options = {}) {
    this.gl = gl;
    this.outputNode = outputNode; // The final node in the internal chain
    this.internalNodes = options.internalNodes || [outputNode]; // All internal nodes for processing

    // Node interface properties (required for graph integration)
    this.inputs = new Map();
    this.outputs = new Set();
    this.id =
      options.id || `mini_${Date.now()}_${Math.floor(Math.random() * 1000)}`;
    this.name = options.name || "Mini Node";
    this.isProcessing = false;
    this.lastUpdateTime = 0;
    this._lastFrame = -1;
    this._lastOutput = null;

    // Input routing configuration
    this.inputRouting = new Map(); // Maps proxy input names to {node, input} objects
    this.uniformMappings = new Map(); // Maps external uniform names to {node, uniform} objects

    // Register with miniGL
    gl.nodes.set(this.id, this);
  }

  // Configure how external inputs map to specific internal nodes and their inputs
  input(externalInputName, targetNode, internalInputName = externalInputName) {
    // If only two params provided, assume it's for the output node
    if (typeof targetNode === "string") {
      internalInputName = targetNode;
      targetNode = this.outputNode;
    }
    this.inputRouting.set(externalInputName, {
      node: targetNode,
      input: internalInputName,
    });
    return this;
  }

  // Configure how external uniform names map to specific internal nodes and their uniforms
  uniform(externalName, targetNode, internalUniformName = externalName) {
    // If only two params provided, assume it's for the output node
    if (typeof targetNode === "string") {
      internalUniformName = targetNode;
      targetNode = this.outputNode;
    }
    this.uniformMappings.set(externalName, {
      node: targetNode,
      uniform: internalUniformName,
    });
    return this;
  }

  // Core Node interface methods - process all internal nodes
  process(time) {
    // Process all internal nodes (they should be in dependency order)
    for (const node of this.internalNodes) {
      if (node.process) {
        node.process(time);
      }
    }
  }

  update(time, frameId) {
    // Implement frame-based caching like core Node class
    if (this._lastFrame === frameId) return this._lastOutput;
    this._lastFrame = frameId;

    // Update inputs first (topological sort handles this, but for safety)
    for (const [inputName, connection] of this.inputs) {
      connection.node.update?.(time, frameId);
    }

    // Process this node
    this.process(time);
    this.lastUpdateTime = time;

    // Cache output
    this._lastOutput = this.output();
    return this._lastOutput;
  }

  output(outputName = "default") {
    return this.outputNode.output ? this.outputNode.output(outputName) : null;
  }

  size() {
    return this.outputNode.size ? this.outputNode.size() : [512, 512];
  }

  resize(width, height) {
    // Resize all internal nodes
    for (const node of this.internalNodes) {
      if (node.resize) {
        node.resize(width, height);
      }
    }
    return this;
  }

  // Connection methods with optional custom routing
  connect(inputName, sourceNode, outputName = "default") {
    // Track the connection for graph integration
    this.inputs.set(inputName, { node: sourceNode, output: outputName });
    sourceNode.outputs.add(this);

    // Route to specific internal node using mapping or default to output node
    const routing = this.inputRouting.get(inputName);
    if (routing) {
      routing.node.connect(routing.input, sourceNode, outputName);
    } else {
      // Default: connect to output node with same input name
      this.outputNode.connect(inputName, sourceNode, outputName);
    }

    // Call custom connection handler if defined
    this._callConnectHandler(inputName, sourceNode, outputName);

    return this;
  }

  disconnect(inputName) {
    // Remove from tracking
    const connection = this.inputs.get(inputName);
    if (connection) {
      connection.node.outputs.delete(this);
      this.inputs.delete(inputName);
    }

    // Disconnect from specific internal node
    const routing = this.inputRouting.get(inputName);
    if (routing) {
      routing.node.disconnect(routing.input);
    } else {
      // Default: disconnect from output node
      this.outputNode.disconnect(inputName);
    }

    // Call custom disconnection handler if defined
    this._callDisconnectHandler(inputName);

    return this;
  }

  // Uniform management with specific node targeting
  updateUniform(key, value) {
    // Route to specific node if mapped
    const mapping = this.uniformMappings.get(key);
    if (mapping) {
      mapping.node.updateUniform(mapping.uniform, value);
    } else {
      // Default: update on output node
      if (this.outputNode.updateUniform) {
        this.outputNode.updateUniform(key, value);
      }
    }

    // Call custom uniform handler if defined
    this._callUniformHandler(key, value, mapping);

    return this;
  }

  // Cleanup
  dispose() {
    // Clean up connections
    for (const connection of this.inputs.values()) {
      connection.node.outputs.delete(this);
    }
    this.inputs.clear();

    for (const outputNode of this.outputs) {
      if (outputNode.disconnect) {
        outputNode.disconnect(this);
      }
    }
    this.outputs.clear();

    // Remove from miniGL registry
    this.gl.nodes.delete(this.id);

    // Dispose all internal nodes
    for (const node of this.internalNodes) {
      if (node.dispose) {
        node.dispose();
      }
    }
  }

  // Helper methods for common patterns
  helper(name, fn) {
    this[name] = fn.bind(this);
    return this;
  }

  // Set custom handlers
  onConnect(handler) {
    this.onConnectHandler = handler;
    return this;
  }

  onDisconnect(handler) {
    this.onDisconnectHandler = handler;
    return this;
  }

  onUniform(handler) {
    this.onUniformHandler = handler;
    return this;
  }

  // Updated handler calls
  _callConnectHandler(inputName, sourceNode, outputName) {
    if (this.onConnectHandler) {
      this.onConnectHandler(inputName, sourceNode, outputName);
    }
  }

  _callDisconnectHandler(inputName) {
    if (this.onDisconnectHandler) {
      this.onDisconnectHandler(inputName);
    }
  }

  _callUniformHandler(key, value, mapping) {
    if (this.onUniformHandler) {
      this.onUniformHandler(key, value, mapping);
    }
  }
}

// Export the new node-based system
export default miniGL;<|MERGE_RESOLUTION|>--- conflicted
+++ resolved
@@ -1475,9 +1475,6 @@
     this._topoOrder = null;
     this._graphDirty = true;
 
-<<<<<<< HEAD
-    // Frame tracking and FPS limiting
-=======
     this.resizeCallback = undefined;
     this.frameCallback = undefined;
     this.mouseClickCallback = undefined;
@@ -1488,7 +1485,6 @@
     this.targetFps = this.options.fps;
     this.frameInterval = this.options.unlimitedFps ? 0 : 1000 / this.targetFps;
     this.lastFrameTime = 0;
->>>>>>> bf26b624
     this.frameId = 0;
     this.targetFPS = this.options.fps;
     this.frameInterval = 1000 / this.targetFPS;
@@ -1559,36 +1555,6 @@
     // Core nodes are ready immediately
   }
 
-<<<<<<< HEAD
-  // Public render API - starts FPS-limited animation loop
-  render(updateCallback = null) {
-    if (this._animationId) return this; // Already running
-
-    this._updateCallback = updateCallback;
-    this.lastFrameTime = performance.now();
-
-    const loop = (timestamp) => {
-      if (!this._animationId) return; // Stopped
-
-      // FPS limiting - only render if enough time has passed
-      if (timestamp - this.lastFrameTime >= this.frameInterval) {
-        this.lastFrameTime = timestamp;
-
-        // Call user update callback before rendering
-        if (this._updateCallback) {
-          this._updateCallback(timestamp);
-        }
-
-        // Internal render
-        this._render(timestamp);
-      }
-
-      // Schedule next frame
-      this._animationId = requestAnimationFrame(loop);
-    };
-
-    this._animationId = requestAnimationFrame(loop);
-=======
   onFrame(callback) {
     if (!callback) return;
     this.frameCallback = callback;
@@ -1617,7 +1583,6 @@
       if (this.onStartCallback) this.onStartCallback();
       this._animationId = requestAnimationFrame((t) => this.render(t));
     }
->>>>>>> bf26b624
     return this;
   }
 
@@ -1626,11 +1591,7 @@
     if (this._animationId) {
       cancelAnimationFrame(this._animationId);
       this._animationId = null;
-<<<<<<< HEAD
-      this._updateCallback = null;
-=======
       if (this.onStopCallback) this.onStopCallback();
->>>>>>> bf26b624
     }
     return this;
   }
@@ -2166,15 +2127,11 @@
     this.frameId++;
     const currentTime = this.clock;
 
-<<<<<<< HEAD
-    // Update mouse velocity decay
-=======
     // Call frame callback if provided
     if (this.frameCallback) {
       this.frameCallback(currentTime, timestamp);
     }
 
->>>>>>> bf26b624
     if (performance.now() - this.lastMouseUpdateTime > 16) {
       this.mouseVelocity.x *= 0.95;
       this.mouseVelocity.y *= 0.95;
